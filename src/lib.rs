--- conflicted
+++ resolved
@@ -471,7 +471,62 @@
     /// # Ok::<_, Box<dyn std::error::Error>>(())
     /// ```
     pub fn resolve_against<U: Bos<str>>(&self, base: &Uri<U>) -> Result<Uri<String>, ResolveError> {
-        resolver::resolve(base.as_ref(), self.as_ref())
+        resolver::resolve(base.as_ref(), self.as_ref(), false)
+    }
+    /// Resolves the URI reference against the given base URI
+    /// and returns the target URI.
+    ///
+    /// The base URI **must** be an [absolute URI] in the first place.
+    ///
+    /// This method applies the reference resolution algorithm defined in
+    /// [Section 5 of RFC 3986](https://datatracker.ietf.org/doc/html/rfc3986/#section-5),
+    /// except for the following deviations:
+    ///
+    /// - If `base` contains no authority and its path is [rootless], then
+    ///   `self` **must** either contain a scheme, be empty, or start with `'#'`.
+    /// - When the target URI contains no authority and its path would start
+    ///   with `"//"`, the string `"/."` is prepended to the path. This closes a
+    ///   loophole in the original algorithm that resolving `".//@@"` against
+    ///   `"foo:/"` yields `"foo://@@"` which is not a valid URI.
+    /// - Percent-encoded dot segments (e.g. `"%2E"` and `".%2e"`) are also removed.
+    ///   This closes a loophole in the original algorithm that resolving `".."`
+    ///   against `"foo:/bar/.%2E/"` yields `"foo:/bar/"`, while first
+    ///   normalizing the base URI and then resolving `".."` against it yields `"foo:/"`.
+    /// - A slash (`'/'`) is appended to the base URI when it ends with a double-dot
+    ///   segment. This closes a loophole in the original algorithm that resolving
+    ///   `"."` against `"foo:/bar/.."` yields `"foo:/bar/"`, while first
+    ///   normalizing the base URI and then resolving `"."` against it yields `"foo:/"`.
+    ///
+    /// No normalization except the removal of dot segments will be performed.
+    /// Use [`normalize`] if necessary.
+    ///
+    /// [absolute URI]: Self::is_absolute_uri
+    /// [rootless]: EStr::<Path>::is_rootless
+    /// [`normalize`]: Self::normalize
+    ///
+    /// This method has the property that
+    /// `self.resolve_against(base).unwrap().normalize()` equals
+    /// `self.normalize().resolve_against(&base.normalize()).unwrap()`
+    /// when no panic occurs.
+    ///
+    /// # Errors
+    ///
+    /// Returns `Err` if any of the above two **must**s is violated.
+    ///
+    /// # Examples
+    ///
+    /// ```
+    /// use fluent_uri::Uri;
+    ///
+    /// let base = Uri::parse("http://example.com/foo/bar")?;
+    ///
+    /// assert_eq!(Uri::parse("baz")?.resolve_against(&base)?, "http://example.com/foo/baz");
+    /// assert_eq!(Uri::parse("../baz")?.resolve_against(&base)?, "http://example.com/baz");
+    /// assert_eq!(Uri::parse("?baz")?.resolve_against(&base)?, "http://example.com/foo/bar?baz");
+    /// # Ok::<_, Box<dyn std::error::Error>>(())
+    /// ```
+    pub fn checked_resolve_against<U: Bos<str>>(&self, base: &Uri<U>) -> Result<Uri<String>, ResolveError> {
+        resolver::resolve(base.as_ref(), self.as_ref(), true)
     }
 
     /// Normalizes the URI reference.
@@ -508,8 +563,45 @@
     /// ```
     #[must_use]
     pub fn normalize(&self) -> Uri<String> {
-        normalizer::normalize(self.as_ref())
-    }
+        normalizer::normalize(self.as_ref(), false).unwrap()
+    }
+    /// Normalizes the URI reference.
+    ///
+    /// This method applies the syntax-based normalization described in
+    /// [Section 6.2.2 of RFC 3986](https://datatracker.ietf.org/doc/html/rfc3986/#section-6.2.2),
+    /// which is effectively equivalent to taking the following steps in order:
+    ///
+    /// - Decode any percent-encoded octet that corresponds to an unreserved character.
+    /// - Uppercase the hexadecimal digits within all percent-encoded octets.
+    /// - Lowercase the scheme and the host except the percent-encoded octets.
+    /// - Turn any IPv6 literal address into its canonical form as per
+    ///   [RFC 5952](https://datatracker.ietf.org/doc/html/rfc5952/).
+    /// - If the port is empty, remove its `':'` delimiter.
+    /// - If the URI reference contains a scheme and an absolute path,
+    ///   apply the [`remove_dot_segments`] algorithm to the path, taking account of
+    ///   percent-encoded dot segments as described at [`resolve_against`].
+    /// - If the URI reference contains no authority and its path would start with
+    ///   `"//"`, prepend `"/."` to the path.
+    ///
+    /// This method is idempotent: `self.normalize()` equals `self.normalize().normalize()`.
+    ///
+    /// [`remove_dot_segments`]: https://datatracker.ietf.org/doc/html/rfc3986/#section-5.2.4
+    /// [`resolve_against`]: Self::resolve_against
+    ///
+    /// # Examples
+    ///
+    /// ```
+    /// use fluent_uri::Uri;
+    ///
+    /// let uri = Uri::parse("eXAMPLE://a/./b/../b/%63/%7bfoo%7d")?;
+    /// assert_eq!(uri.normalize(), "example://a/b/c/%7Bfoo%7D");
+    /// # Ok::<_, fluent_uri::error::ParseError>(())
+    /// ```
+    #[must_use]
+    pub fn checked_normalize(&self) -> Result<Uri<String>, ResolveError> {
+        normalizer::normalize(self.as_ref(), true)
+    }
+
 
     /// Checks whether the URI reference contains a scheme component.
     ///
@@ -564,61 +656,6 @@
     /// # Examples
     ///
     /// ```
-<<<<<<< HEAD
-    pub fn resolve<U: Bos<str>>(&self, base: &Uri<U>) -> Result<Uri<String>, ResolveError> {
-        resolver::resolve(base.into(), self.into(), false)
-    }
-
-      /// Resolves the URI reference against the given base URI
-    /// and returns the target URI.
-    ///
-    /// The base URI **must** be an [absolute URI] in the first place.
-    ///
-    /// This method applies the reference resolution algorithm defined in
-    /// [Section 5 of RFC 3986](https://datatracker.ietf.org/doc/html/rfc3986/#section-5)
-    /// with only two exceptions:
-    ///
-    /// - If `base` contains no authority component and its path is [rootless], then
-    ///   `self` **must** either contain a scheme component, be empty, or start with `'#'`.
-    /// - When the target URI contains no authority component and its path would start
-    ///   with `"//"`, the string `"/."` is prepended to the path. This is required for
-    ///   closing a loophole in the original algorithm so that resolving `.//@@` against
-    ///   `foo:/` does not yield `foo://@@` which is not a valid URI.
-    ///
-    /// This means that no normalization except the removal of *unencoded* dot segments
-    /// (`"."` and `".."`, but not their percent-encoded equivalents) will be performed.
-    ///
-    /// [absolute URI]: Self::is_absolute_uri
-    /// [rootless]: EStr::<Path>::is_rootless
-    /// [same-document reference]: Self::is_same_document_reference
-    ///
-    /// # Errors
-    ///
-    /// Returns `Err` if any of the above two **must**s is violated or underflow is registered.
-    ///
-    /// # Panics
-    ///
-    /// Panics if the output length would be greater than [`u32::MAX`].
-    ///
-    /// # Examples
-    ///
-    /// ```
-    /// use fluent_uri::Uri;
-    ///
-    /// let base = Uri::parse("http://example.com/foo/bar")?;
-    ///
-    /// assert_eq!(Uri::parse("baz")?.resolve(&base)?, "http://example.com/foo/baz");
-    /// assert_eq!(Uri::parse("../baz")?.resolve(&base)?, "http://example.com/baz");
-    /// assert_eq!(Uri::parse("?baz")?.resolve(&base)?, "http://example.com/foo/bar?baz");
-    ///
-    /// // The loophole in the original algorithm is closed.
-    /// let base = Uri::parse("foo:/")?;
-    /// assert_eq!(Uri::parse(".//@@")?.resolve(&base)?, "foo:/.//@@");
-    /// # Ok::<_, Box<dyn std::error::Error>>(())
-    /// ```
-    pub fn checked_resolve<U: Bos<str>>(&self, base: &Uri<U>) -> Result<Uri<String>, ResolveError> {
-        resolver::resolve(base.into(), self.into(), true)
-=======
     /// use fluent_uri::Uri;
     ///
     /// assert!(Uri::parse("http://example.com/#usage")?.has_fragment());
@@ -628,7 +665,6 @@
     #[must_use]
     pub fn has_fragment(&self) -> bool {
         self.fragment_start().is_some()
->>>>>>> 87762e70
     }
 
     /// Checks whether the URI reference is an [absolute URI], i.e.,
@@ -649,34 +685,9 @@
     /// assert!(!uri.is_absolute_uri());
     /// # Ok::<_, fluent_uri::error::ParseError>(())
     /// ```
-<<<<<<< HEAD
-    pub fn normalize(&self) -> Uri<String> {
-        normalizer::normalize(self.into(), false).ok().unwrap()
-    }
-
-    /// Normalizes the URI reference.
-    ///
-    /// This method applies the syntax-based normalization described in
-    /// [Section 6.2.2 of RFC 3986](https://datatracker.ietf.org/doc/html/rfc3986/#section-6.2.2).
-    ///
-    /// TODO: Expand the doc.
-    ///
-    /// # Examples
-    ///
-    /// ```
-    /// use fluent_uri::Uri;
-    ///
-    /// let uri = Uri::parse("eXAMPLE://a/./b/../b/%63/%7bfoo%7d")?;
-    /// assert_eq!(uri.normalize_checked().ok().unwrap(), "example://a/b/c/%7Bfoo%7D");
-    /// # Ok::<_, Box<fluent_uri::error::ParseError>>(())
-    /// ```
-    pub fn normalize_checked(&self) -> Result<Uri<String>, ResolveError> {
-        normalizer::normalize(self.into(), true)
-=======
     #[must_use]
     pub fn is_absolute_uri(&self) -> bool {
         self.has_scheme() && !self.has_fragment()
->>>>>>> 87762e70
     }
 }
 
