#![allow(clippy::let_unit_value)]
#![warn(missing_debug_implementations, missing_docs, rust_2018_idioms)]
#![forbid(unsafe_code)]
#![cfg_attr(docsrs, feature(doc_auto_cfg))]
#![no_std]

//! A fast, easy generic URI parser and builder compliant with [RFC 3986].
//!
//! [RFC 3986]: https://datatracker.ietf.org/doc/html/rfc3986/
//!
//! **Examples:** [Parsing](Uri#examples). [Building](Builder#examples).
//! [Reference resolution](Uri::resolve). [Normalization](Uri::normalize).
//!
//! # Crate features
//!
//! - `net` (default): Enables [`std::net`] support.
//!   Includes IP address fields in [`Host`] and [`Authority::to_socket_addrs`].
//!   Disabling this will not affect the behavior of [`Uri::parse`].
//!
//! - `std` (default): Enables [`std`] support. Includes [`Error`] implementations
//!   and [`Authority::to_socket_addrs`]. Disabling this while enabling `net`
//!   requires [`core::net`] and a minimum Rust version of `1.77`.
//!
//! [`Error`]: std::error::Error
//! [`Host`]: component::Host

mod builder;
pub mod component;
pub mod encoding;
pub mod error;
mod fmt;
mod internal;
mod normalizer;
mod parser;
mod resolver;

pub use builder::Builder;

#[cfg(feature = "std")]
extern crate std;

extern crate alloc;

#[cfg(all(feature = "net", feature = "std"))]
use std::net;

#[cfg(all(feature = "net", not(feature = "std")))]
use core::net;

use alloc::{borrow::ToOwned, string::String};
use borrow_or_share::{BorrowOrShare, Bos};
use component::{Authority, Scheme};
use core::{
    borrow::Borrow,
    cmp::Ordering,
    hash,
    str::{self, FromStr},
};
use encoding::{
    encoder::{Encoder, Fragment, Path, Query},
    EStr,
};
use error::{ParseError, ResolveError};
use internal::{Meta, ToUri, Val};

/// A [URI reference] defined in RFC 3986.
///
/// [URI reference]: https://datatracker.ietf.org/doc/html/rfc3986/#section-4.1
///
/// # Variants
///
/// Two variants of `Uri` are available: `Uri<&str>` (borrowed) and `Uri<String>` (owned).
///
/// `Uri<&'a str>` outputs references with lifetime `'a` where possible
/// (thanks to [`borrow-or-share`](borrow_or_share)):
///
/// ```
/// use fluent_uri::Uri;
///
/// // Keep a reference to the path after dropping the `Uri`.
/// let path = Uri::parse("foo:bar")?.path();
/// assert_eq!(path, "bar");
/// # Ok::<_, fluent_uri::error::ParseError>(())
/// ```
///
/// # Comparison
///
/// `Uri`s are compared [lexicographically](Ord#lexicographical-comparison)
/// by their byte values. Normalization is **not** performed prior to comparison.
///
/// # Examples
///
/// Parse into and convert between `Uri<&str>` and `Uri<String>`:
///
/// ```
/// use fluent_uri::Uri;
///
/// let s = "foo:bar";
///
/// // Parse into a `Uri<&str>` from a string slice.
/// let uri: Uri<&str> = Uri::parse(s)?;
///
/// // Parse into a `Uri<String>` from an owned string.
/// let uri_owned: Uri<String> = Uri::parse(s.to_owned()).map_err(|e| e.plain())?;
///
/// // When referencing a `Uri`, use `Uri<&str>`.
/// fn foo(uri: Uri<&str>) {
///     // Convert a `Uri<&str>` to `Uri<String>`.
///     let uri_owned: Uri<String> = uri.to_owned();
/// }
///
/// foo(uri);
/// // Borrow a `Uri<String>` as `Uri<&str>`.
/// foo(uri_owned.borrow());
/// # Ok::<_, fluent_uri::error::ParseError>(())
/// ```
#[derive(Clone, Copy)]
pub struct Uri<T> {
    /// Value of the URI reference.
    val: T,
    /// Metadata of the URI reference.
    /// Should be identical to parser output with `val` as input.
    meta: Meta,
}

impl<T> Uri<T> {
    /// Parses a URI reference from a string into a `Uri`.
    ///
    /// The return type is
    ///
    /// - `Result<Uri<&str>, ParseError>` for `I = &str`;
    /// - `Result<Uri<String>, ParseError<String>>` for `I = String`.
    ///
    /// # Errors
    ///
    /// Returns `Err` if the string does not match
    /// the [`URI-reference`] ABNF rule from RFC 3986 or
    /// if the input length is greater than [`u32::MAX`].
    ///
    /// You may recover an input [`String`] by calling [`ParseError::into_input`].
    ///
    /// [`URI-reference`]: https://datatracker.ietf.org/doc/html/rfc3986/#section-4.1
    pub fn parse<I>(input: I) -> Result<Self, I::Err>
    where
        I: ToUri<Val = T>,
    {
        input.to_uri()
    }
}

impl Uri<String> {
    /// Creates a new builder for URI reference.
    #[inline]
    pub fn builder() -> Builder {
        Builder::new()
    }

    /// Borrows this `Uri<String>` as `Uri<&str>`.
    #[allow(clippy::should_implement_trait)]
    #[inline]
    pub fn borrow(&self) -> Uri<&str> {
        Uri {
            val: &self.val,
            meta: self.meta,
        }
    }

    /// Consumes this `Uri<String>` and yields the underlying [`String`].
    #[inline]
    pub fn into_string(self) -> String {
        self.val
    }
}

impl Uri<&str> {
    /// Creates a new `Uri<String>` by cloning the contents of this `Uri<&str>`.
    #[inline]
    pub fn to_owned(&self) -> Uri<String> {
        Uri {
            val: self.val.to_owned(),
            meta: self.meta,
        }
    }
}

impl<T: Bos<str>> Uri<T> {
    fn len(&self) -> u32 {
        self.as_str().len() as _
    }
}

impl<'i, 'o, T: BorrowOrShare<'i, 'o, str>> Uri<T> {
    /// Returns the URI reference as a string slice.
    pub fn as_str(&'i self) -> &'o str {
        self.val.borrow_or_share()
    }

    /// Returns a string slice of the `Uri` between the given indexes.
    fn slice(&'i self, start: u32, end: u32) -> &'o str {
        &self.as_str()[start as usize..end as usize]
    }

    /// Returns an `EStr` slice of the `Uri` between the given indexes.
    fn eslice<E: Encoder>(&'i self, start: u32, end: u32) -> &'o EStr<E> {
        EStr::new_validated(self.slice(start, end))
    }

    /// Returns the [scheme] component.
    ///
    /// [scheme]: https://datatracker.ietf.org/doc/html/rfc3986/#section-3.1
    pub fn scheme(&'i self) -> Option<&'o Scheme> {
        self.scheme_end
            .map(|i| Scheme::new_validated(self.slice(0, i.get())))
    }

    /// Returns the [authority] component.
    ///
    /// [authority]: https://datatracker.ietf.org/doc/html/rfc3986/#section-3.2
    pub fn authority(&self) -> Option<&Authority<T>> {
        if self.auth_meta.is_some() {
            Some(Authority::new(self))
        } else {
            None
        }
    }

    /// Returns the [path] component.
    ///
    /// The returned [`EStr`] slice has [extension methods] for the path component.
    ///
    /// [path]: https://datatracker.ietf.org/doc/html/rfc3986/#section-3.3
    /// [extension methods]: EStr#impl-EStr<Path>
    pub fn path(&'i self) -> &'o EStr<Path> {
        self.eslice(self.path_bounds.0, self.path_bounds.1)
    }

    /// Returns the [query] component.
    ///
    /// [query]: https://datatracker.ietf.org/doc/html/rfc3986/#section-3.4
    pub fn query(&'i self) -> Option<&'o EStr<Query>> {
        self.query_end
            .map(|i| self.eslice(self.path_bounds.1 + 1, i.get()))
    }

    fn fragment_start(&self) -> Option<u32> {
        let query_or_path_end = self
            .query_end
            .map(|i| i.get())
            .unwrap_or(self.path_bounds.1);
        (query_or_path_end != self.len()).then_some(query_or_path_end + 1)
    }

    /// Returns the [fragment] component.
    ///
    /// [fragment]: https://datatracker.ietf.org/doc/html/rfc3986/#section-3.5
    pub fn fragment(&'i self) -> Option<&'o EStr<Fragment>> {
        self.fragment_start().map(|i| self.eslice(i, self.len()))
    }

    /// Checks whether the URI reference is a [relative reference],
    /// i.e., without a scheme.
    ///
    /// Note that this method is not the opposite of [`is_absolute_uri`].
    ///
    /// [relative reference]: https://datatracker.ietf.org/doc/html/rfc3986/#section-4.2
    /// [`is_absolute_uri`]: Self::is_absolute_uri
    ///
    /// # Examples
    ///
    /// ```
    /// use fluent_uri::Uri;
    ///
    /// let uri = Uri::parse("/path/to/file")?;
    /// assert!(uri.is_relative_reference());
    /// let uri = Uri::parse("http://example.com/")?;
    /// assert!(!uri.is_relative_reference());
    /// # Ok::<_, fluent_uri::error::ParseError>(())
    /// ```
    pub fn is_relative_reference(&self) -> bool {
        self.scheme_end.is_none()
    }

    /// Checks whether the URI reference is an [absolute URI], i.e.,
    /// with a scheme and without a fragment.
    ///
    /// Note that this method is not the opposite of [`is_relative_reference`].
    ///
    /// [absolute URI]: https://datatracker.ietf.org/doc/html/rfc3986/#section-4.3
    /// [`is_relative_reference`]: Self::is_relative_reference
    ///
    /// # Examples
    ///
    /// ```
    /// use fluent_uri::Uri;
    ///
    /// let uri = Uri::parse("http://example.com/")?;
    /// assert!(uri.is_absolute_uri());
    /// let uri = Uri::parse("http://example.com/#title1")?;
    /// assert!(!uri.is_absolute_uri());
    /// let uri = Uri::parse("/path/to/file")?;
    /// assert!(!uri.is_absolute_uri());
    /// # Ok::<_, fluent_uri::error::ParseError>(())
    /// ```
    pub fn is_absolute_uri(&self) -> bool {
        self.scheme_end.is_some() && self.fragment_start().is_none()
    }

    /// Resolves the URI reference against the given base URI
    /// and returns the target URI.
    ///
    /// The base URI **must** be an [absolute URI] in the first place.
    ///
    /// This method applies the reference resolution algorithm defined in
    /// [Section 5 of RFC 3986](https://datatracker.ietf.org/doc/html/rfc3986/#section-5)
    /// with only two exceptions:
    ///
    /// - If `base` contains no authority component and its path is [rootless], then
    ///   `self` **must** either contain a scheme component, be empty, or start with `'#'`.
    /// - When the target URI contains no authority component and its path would start
    ///   with `"//"`, the string `"/."` is prepended to the path. This is required for
    ///   closing a loophole in the original algorithm so that resolving `.//@@` against
    ///   `foo:/` does not yield `foo://@@` which is not a valid URI.
    ///
    /// No normalization except the removal of *unencoded* dot segments
    /// (`"."` and `".."`, but not their percent-encoded equivalents) will be performed.
    /// Use [`normalize`] if need be.
    ///
    /// [absolute URI]: Self::is_absolute_uri
    /// [rootless]: EStr::<Path>::is_rootless
    /// [`normalize`]: Self::normalize
    ///
    /// # Errors
    ///
    /// Returns `Err` if any of the above two **must**s is violated or
    /// if the output length would be greater than [`u32::MAX`].
    ///
    /// # Examples
    ///
    /// ```
    /// use fluent_uri::Uri;
    ///
    /// let base = Uri::parse("http://example.com/foo/bar")?;
    ///
    /// assert_eq!(Uri::parse("baz")?.resolve(&base)?, "http://example.com/foo/baz");
    /// assert_eq!(Uri::parse("../baz")?.resolve(&base)?, "http://example.com/baz");
    /// assert_eq!(Uri::parse("?baz")?.resolve(&base)?, "http://example.com/foo/bar?baz");
    ///
    /// // The loophole in the original algorithm is closed.
    /// let base = Uri::parse("foo:/")?;
    /// assert_eq!(Uri::parse(".//@@")?.resolve(&base)?, "foo:/.//@@");
    /// # Ok::<_, Box<dyn std::error::Error>>(())
    /// ```
<<<<<<< HEAD
    pub fn resolve<U: Bos<str>>(&'i self, base: &Uri<U>) -> Result<Uri<String>, ResolveError> {
        resolver::resolve(base.into(), self.into(), false)
    }

      /// Resolves the URI reference against the given base URI
    /// and returns the target URI.
    ///
    /// The base URI **must** be an [absolute URI] in the first place.
    ///
    /// This method applies the reference resolution algorithm defined in
    /// [Section 5 of RFC 3986](https://datatracker.ietf.org/doc/html/rfc3986/#section-5)
    /// with only two exceptions:
    ///
    /// - If `base` contains no authority component and its path is [rootless], then
    ///   `self` **must** either contain a scheme component, be empty, or start with `'#'`.
    /// - When the target URI contains no authority component and its path would start
    ///   with `"//"`, the string `"/."` is prepended to the path. This is required for
    ///   closing a loophole in the original algorithm so that resolving `.//@@` against
    ///   `foo:/` does not yield `foo://@@` which is not a valid URI.
    ///
    /// This means that no normalization except the removal of *unencoded* dot segments
    /// (`"."` and `".."`, but not their percent-encoded equivalents) will be performed.
    ///
    /// [absolute URI]: Self::is_absolute_uri
    /// [rootless]: EStr::<Path>::is_rootless
    /// [same-document reference]: Self::is_same_document_reference
    ///
    /// # Errors
    ///
    /// Returns `Err` if any of the above two **must**s is violated or underflow is registered.
    ///
    /// # Panics
    ///
    /// Panics if the output length would be greater than [`u32::MAX`].
    ///
    /// # Examples
    ///
    /// ```
    /// use fluent_uri::Uri;
    ///
    /// let base = Uri::parse("http://example.com/foo/bar")?;
    ///
    /// assert_eq!(Uri::parse("baz")?.resolve(&base)?, "http://example.com/foo/baz");
    /// assert_eq!(Uri::parse("../baz")?.resolve(&base)?, "http://example.com/baz");
    /// assert_eq!(Uri::parse("?baz")?.resolve(&base)?, "http://example.com/foo/bar?baz");
    ///
    /// // The loophole in the original algorithm is closed.
    /// let base = Uri::parse("foo:/")?;
    /// assert_eq!(Uri::parse(".//@@")?.resolve(&base)?, "foo:/.//@@");
    /// # Ok::<_, Box<dyn std::error::Error>>(())
    /// ```
    pub fn checked_resolve<U: Bos<str>>(&'i self, base: &Uri<U>) -> Result<Uri<String>, ResolveError> {
        resolver::resolve(base.into(), self.into(), true)
=======
    pub fn resolve<U: Bos<str>>(&self, base: &Uri<U>) -> Result<Uri<String>, ResolveError> {
        resolver::resolve(base.into(), self.into())
>>>>>>> d1772e7b
    }

    /// Normalizes the URI reference.
    ///
    /// This method applies the syntax-based normalization described in
    /// [Section 6.2.2 of RFC 3986](https://datatracker.ietf.org/doc/html/rfc3986/#section-6.2.2).
    ///
    /// TODO: Expand the doc.
    ///
    /// # Examples
    ///
    /// ```
    /// use fluent_uri::Uri;
    ///
    /// let uri = Uri::parse("eXAMPLE://a/./b/../b/%63/%7bfoo%7d")?;
    /// assert_eq!(uri.normalize(), "example://a/b/c/%7Bfoo%7D");
    /// # Ok::<_, Box<fluent_uri::error::ParseError>>(())
    /// ```
    pub fn normalize(&self) -> Uri<String> {
        normalizer::normalize(self.into())
    }
}

impl<T: Val> Default for Uri<T> {
    /// Creates an empty URI reference.
    fn default() -> Self {
        Uri {
            val: T::default(),
            meta: Meta::default(),
        }
    }
}

impl<T: Bos<str>, U: Bos<str>> PartialEq<Uri<U>> for Uri<T> {
    fn eq(&self, other: &Uri<U>) -> bool {
        self.as_str() == other.as_str()
    }
}

impl<T: Bos<str>> PartialEq<str> for Uri<T> {
    fn eq(&self, other: &str) -> bool {
        self.as_str() == other
    }
}

impl<T: Bos<str>> PartialEq<Uri<T>> for str {
    fn eq(&self, other: &Uri<T>) -> bool {
        self == other.as_str()
    }
}

impl<T: Bos<str>> PartialEq<&str> for Uri<T> {
    fn eq(&self, other: &&str) -> bool {
        self.as_str() == *other
    }
}

impl<T: Bos<str>> PartialEq<Uri<T>> for &str {
    fn eq(&self, other: &Uri<T>) -> bool {
        *self == other.as_str()
    }
}

impl<T: Bos<str>> Eq for Uri<T> {}

impl<T: Bos<str>> hash::Hash for Uri<T> {
    fn hash<H: hash::Hasher>(&self, state: &mut H) {
        self.as_str().hash(state)
    }
}

impl<T: Bos<str>> PartialOrd for Uri<T> {
    fn partial_cmp(&self, other: &Self) -> Option<Ordering> {
        Some(self.cmp(other))
    }
}

impl<T: Bos<str>> Ord for Uri<T> {
    fn cmp(&self, other: &Self) -> Ordering {
        self.as_str().cmp(other.as_str())
    }
}

impl<T: Bos<str>> AsRef<str> for Uri<T> {
    fn as_ref(&self) -> &str {
        self.as_str()
    }
}

impl<T: Bos<str>> Borrow<str> for Uri<T> {
    fn borrow(&self) -> &str {
        self.as_str()
    }
}

impl From<Uri<&str>> for Uri<String> {
    #[inline]
    fn from(uri: Uri<&str>) -> Self {
        uri.to_owned()
    }
}

impl<'a, T: Bos<str>> From<&'a Uri<T>> for Uri<&'a str> {
    #[inline]
    fn from(uri: &'a Uri<T>) -> Self {
        Uri {
            val: uri.as_str(),
            meta: uri.meta,
        }
    }
}

impl FromStr for Uri<String> {
    type Err = ParseError;

    #[inline]
    fn from_str(s: &str) -> Result<Self, Self::Err> {
        Uri::parse(s).map(|uri| uri.to_owned())
    }
}<|MERGE_RESOLUTION|>--- conflicted
+++ resolved
@@ -350,8 +350,7 @@
     /// assert_eq!(Uri::parse(".//@@")?.resolve(&base)?, "foo:/.//@@");
     /// # Ok::<_, Box<dyn std::error::Error>>(())
     /// ```
-<<<<<<< HEAD
-    pub fn resolve<U: Bos<str>>(&'i self, base: &Uri<U>) -> Result<Uri<String>, ResolveError> {
+    pub fn resolve<U: Bos<str>>(&self, base: &Uri<U>) -> Result<Uri<String>, ResolveError> {
         resolver::resolve(base.into(), self.into(), false)
     }
 
@@ -402,12 +401,8 @@
     /// assert_eq!(Uri::parse(".//@@")?.resolve(&base)?, "foo:/.//@@");
     /// # Ok::<_, Box<dyn std::error::Error>>(())
     /// ```
-    pub fn checked_resolve<U: Bos<str>>(&'i self, base: &Uri<U>) -> Result<Uri<String>, ResolveError> {
+    pub fn checked_resolve<U: Bos<str>>(&self, base: &Uri<U>) -> Result<Uri<String>, ResolveError> {
         resolver::resolve(base.into(), self.into(), true)
-=======
-    pub fn resolve<U: Bos<str>>(&self, base: &Uri<U>) -> Result<Uri<String>, ResolveError> {
-        resolver::resolve(base.into(), self.into())
->>>>>>> d1772e7b
     }
 
     /// Normalizes the URI reference.
