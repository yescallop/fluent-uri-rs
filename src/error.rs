//! Error types.

use crate::internal::{NoInput, ToUri};

/// Detailed cause of a [`ParseError`].
#[derive(Clone, Copy, Debug)]
pub(crate) enum ParseErrorKind {
    /// Invalid percent-encoded octet that is either non-hexadecimal or incomplete.
    ///
    /// The error index points to the percent character "%" of the octet.
    InvalidOctet,
    /// Unexpected character that is not allowed by the URI syntax.
    ///
    /// The error index points to the first byte of the character.
    UnexpectedChar,
    /// Invalid IPv6 address.
    ///
    /// The error index points to the first byte of the address.
    InvalidIpv6Addr,
}

/// An error occurred when parsing URI references.
#[derive(Clone, Copy)]
pub struct ParseError<I = NoInput> {
    pub(crate) index: usize,
    pub(crate) kind: ParseErrorKind,
    pub(crate) input: I,
}

impl ParseError {
    pub(crate) fn with_input<I>(self, input: I) -> ParseError<I> {
        ParseError {
            index: self.index,
            kind: self.kind,
            input,
        }
    }
}

impl<I: ToUri> ParseError<I> {
    /// Recovers the input that was attempted to parse into a [`Uri`].
    ///
    /// [`Uri`]: crate::Uri
    #[must_use]
    pub fn into_input(self) -> I {
        self.input
    }

    /// Returns the error with the input stripped.
    #[must_use]
    pub fn strip_input(&self) -> ParseError {
        ParseError {
            index: self.index,
            kind: self.kind,
            input: NoInput,
        }
    }
}

#[cfg(feature = "std")]
impl<I> std::error::Error for ParseError<I> {}

/// Detailed cause of a [`BuildError`].
#[derive(Clone, Copy, Debug)]
pub(crate) enum BuildErrorKind {
    NonAbemptyPath,
    PathStartingWithDoubleSlash,
    ColonInFirstPathSegment,
}

/// An error occurred when building URI references.
#[derive(Clone, Copy, Debug)]
pub struct BuildError(pub(crate) BuildErrorKind);

#[cfg(feature = "std")]
impl std::error::Error for BuildError {}

/// Detailed cause of a [`ResolveError`].
#[derive(Clone, Copy, Debug)]
pub enum ResolveErrorKind {
    NonAbsoluteBase,
    NonHierarchicalBase,
<<<<<<< HEAD
    OverlongOutput,
    PathUnderflow,
=======
    // PathUnderflow,
>>>>>>> 87762e70
}

/// An error occurred when resolving URI references.
#[derive(Clone, Copy, Debug)]
pub struct ResolveError(pub ResolveErrorKind);

#[cfg(feature = "std")]
impl std::error::Error for ResolveError {}<|MERGE_RESOLUTION|>--- conflicted
+++ resolved
@@ -80,12 +80,8 @@
 pub enum ResolveErrorKind {
     NonAbsoluteBase,
     NonHierarchicalBase,
-<<<<<<< HEAD
     OverlongOutput,
     PathUnderflow,
-=======
-    // PathUnderflow,
->>>>>>> 87762e70
 }
 
 /// An error occurred when resolving URI references.
