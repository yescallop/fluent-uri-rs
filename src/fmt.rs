--- conflicted
+++ resolved
@@ -59,13 +59,10 @@
             ResolveErrorKind::NonHierarchicalBase => {
                 "resolving non-same-document relative reference against non-hierarchical base URI"
             }
-<<<<<<< HEAD
+            ResolveErrorKind::OverlongOutput => "overlong output",
             ResolveErrorKind::PathUnderflow => {
                 "resolve underflow"
             }
-=======
-            ResolveErrorKind::OverlongOutput => "overlong output",
->>>>>>> d1772e7b
         };
         f.write_str(msg)
     }
